--- conflicted
+++ resolved
@@ -4,21 +4,19 @@
 The format is based on [Keep a Changelog](https://keepachangelog.com/en/1.0.0/),
 and this project adheres to [Semantic Versioning](https://semver.org/spec/v2.0.0.html).
 
-<<<<<<< HEAD
 ## [0.6.0] - Unreleased
 ### Added
 - Add the capability to update the introspection dynamically.
 - Handling sessionPresent flag from the broker.
 - Add option to ignore SSL errors in the AstarteDevice constructor.
 - Add a method to remove interface from device.
-=======
+
 ## [0.5.4] - 2023-06-23
 ### Added
 - Expose an interface path from Astarte aggregate datastream event.
 
 ### Fixed
 - Fix a bug preventing sending of non-existing properties in local storage.
->>>>>>> 67e1233c
 
 ## [0.5.3] - 2023-06-07
 ### Fixed
